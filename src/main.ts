--- conflicted
+++ resolved
@@ -15,11 +15,7 @@
 		ignorePath: '.gitignore'
 	});
 	let filesToLint = files || ['src']; // Default fallback
-<<<<<<< HEAD
-	if(lintAll) {
-=======
 	if (lintAll) {
->>>>>>> 462a2cf0
 		filesToLint = ['src']
 	} else if (customGlob) {
 		filesToLint = customGlob.split(',');
